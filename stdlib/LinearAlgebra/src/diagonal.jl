--- conflicted
+++ resolved
@@ -191,15 +191,9 @@
 Return the appropriate zero element `A[i, j]` corresponding to a banded matrix `A`.
 """
 diagzero(A::AbstractMatrix, i, j) = zero(eltype(A))
-<<<<<<< HEAD
-diagzero(D::AbstractMatrix{M}, i, j) where {M<:AbstractMatrix} =
-    zeroslike(M, axes(D[BandIndex(0,i)], 1), axes(D[BandIndex(0,j)], 2))
-diagzero(A::AbstractMatrix, b::BandIndex) = diagzero(A, Tuple(_cartinds(b))...)
-=======
 diagzero(A::AbstractMatrix{M}, i, j) where {M<:AbstractMatrix} =
     zeroslike(M, axes(A[i,i], 1), axes(A[j,j], 2))
 diagzero(A::AbstractMatrix, inds...) = diagzero(A, to_indices(A, inds)...)
->>>>>>> b38fde1a
 # dispatching on the axes permits specializing on the axis types to return something other than an Array
 zeroslike(M::Type, ax::Vararg{Union{AbstractUnitRange, Integer}}) = zeroslike(M, ax)
 """
