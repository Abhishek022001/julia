--- conflicted
+++ resolved
@@ -983,16 +983,15 @@
     # n_spinning == 0 && ccall(:jl_add_spinner, Cvoid, ())
     return t
 end
-
-<<<<<<< HEAD
-const ChildFirst = false
-
+                            
 function schedule(t::Task)
     if ChildFirst
         ct = current_task()
         if ct.sticky || t.sticky
+            maybe_record_enqueued!(t)
             enq_work(t)
         else
+            maybe_record_enqueued!(t)
             enq_work(ct)
             yieldto(t)
         end
@@ -1000,14 +999,6 @@
         enq_work(t)
     end
     return t
-=======
-function schedule(t::Task)
-    # [task] created -scheduled-> wait_time
-    maybe_record_enqueued!(t)
-    enq_work(t)
->>>>>>> 13f446e9
-end
-
 """
     schedule(t::Task, [val]; error=false)
 
