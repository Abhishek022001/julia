--- conflicted
+++ resolved
@@ -1417,16 +1417,6 @@
             if k == 0 return C end
             if side == 'L'
                 0 <= k <= m || error("Wrong value for k")
-<<<<<<< HEAD
-                ldv = max(1, m)
-                wss = n*k
-                # if m != size(V, 1) throw(DimensionMismatch("")) end
-            elseif side == 'R'
-                0 <= k <= n || error("Wrong value for k")
-                ldv = max(1, n)
-                wss = m*k
-                # if n != size(V, 1) throw(DimensionMismatch("")) end
-=======
                 m == size(V,1) || throw(DimensionMismatch(""))
                 ldv = stride(V,2)
                 ldv >= max(1, m) || throw(DimensionMismatch("Q and C don't fit"))
@@ -1437,7 +1427,6 @@
                 ldv = stride(V,2)
                 ldv >= max(1, n) || throw(DimensionMismatch("Stride error"))
                 wss = m*k
->>>>>>> 4b2a4e1b
             else
                 error("side must be either 'L' or 'R'")
             end
