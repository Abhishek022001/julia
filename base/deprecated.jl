--- conflicted
+++ resolved
@@ -145,14 +145,13 @@
 @deprecate  localize         localpart
 @deprecate  expr(hd, a...)   Expr(hd, a...)
 @deprecate  expr(hd, a::Array{Any,1}) Expr(hd, a...)
-<<<<<<< HEAD
 
 @deprecate  cholfact           chol
 @deprecate  cholpfact          cholp
 @deprecate  lufact             lu
 @deprecate  qrfact             qr
 @deprecate  qrpfact            qrp
-=======
+
 @deprecate  logb                exponent
 @deprecate  ref_shape           index_shape
 @deprecate  assign_shape_check  setindex_shape_check
@@ -163,5 +162,4 @@
 const ref = getindex
 export ref
 const assign = setindex!
-export assign
->>>>>>> 42b0a554
+export assign