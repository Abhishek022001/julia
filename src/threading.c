--- conflicted
+++ resolved
@@ -401,10 +401,6 @@
     return ptls;
 }
 
-<<<<<<< HEAD
-// Pass in the handle to the system image. This is used to initialize the runtime correctly in case we are a shared library
-JL_DLLEXPORT jl_gcframe_t **jl_adopt_thread(void* sysimg_handle)
-=======
 static _Atomic(jl_function_t*) init_task_lock_func JL_GLOBALLY_ROOTED = NULL;
 
 static void jl_init_task_lock(jl_task_t *ct)
@@ -425,10 +421,8 @@
         }
     }
 }
-
-
-JL_DLLEXPORT jl_gcframe_t **jl_adopt_thread(void)
->>>>>>> 100e305b
+// Pass in the handle to the system image. This is used to initialize the runtime correctly in case we are a shared library
+JL_DLLEXPORT jl_gcframe_t **jl_adopt_thread(void* sysimg_handle)
 {
     if (!jl_is_initialized()) {
         if (jl_init_runtime_adopt_thread(sysimg_handle) == 1)
