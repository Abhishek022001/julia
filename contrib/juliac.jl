--- conflicted
+++ resolved
@@ -39,23 +39,9 @@
             global add_ccallables = true
         elseif arg == "--verbose"
             global verbose = true
-<<<<<<< HEAD
-        elseif startswith(arg, "--output-llvm")
-            arg = split(arg, '=')
-            if length(arg) == 1
-                global output_llvm = "--output-bc"
-            elseif arg[2] == "opt"
-                global output_llvm = "--output-bc"
-            elseif arg[2] == "unopt"
-                global output_llvm = "--output-unopt-bc"
-            else
-                error("Invalid argument to --output-llvm")
-            end
-=======
         elseif startswith(arg, "--trim") || arg == "--experimental"
             # forwarded args
             push!(julia_args, arg)
->>>>>>> 2ed1a411
         else
             if arg[1] == '-' || !isnothing(file)
                 println("Unexpected argument `$arg`")
@@ -92,23 +78,7 @@
               """)
 end
 
-<<<<<<< HEAD
-static_call_graph_arg() = isnothing(trim) ?  `` : `--trim=$(trim)`
-
-if !isnothing(output_llvm)
-    cmd = addenv(`$cmd --project=$(Base.active_project()) $output_llvm $(outname * ".a") --output-incremental=no --strip-ir --strip-metadata $(static_call_graph_arg()) $(joinpath(@__DIR__,"juliac-buildscript.jl")) $absfile $output_type $add_ccallables`, "OPENBLAS_NUM_THREADS" => 1, "JULIA_NUM_THREADS" => 1)
-    verbose && println("Running: $cmd")
-    if !success(pipeline(cmd; stdout, stderr))
-        println(stderr, "\nFailed to compile $file")
-        exit(1)
-    end
-    exit(0)
-end
-
-cmd = addenv(`$cmd --project=$(Base.active_project()) --output-o $img_path --output-incremental=no --strip-ir --strip-metadata $(static_call_graph_arg()) $(joinpath(@__DIR__,"juliac-buildscript.jl")) $absfile $output_type $add_ccallables`, "OPENBLAS_NUM_THREADS" => 1, "JULIA_NUM_THREADS" => 1)
-=======
 cmd = addenv(`$cmd --project=$(Base.active_project()) --output-o $img_path --output-incremental=no --strip-ir --strip-metadata $julia_args $(joinpath(@__DIR__,"juliac-buildscript.jl")) $absfile $output_type $add_ccallables`, "OPENBLAS_NUM_THREADS" => 1, "JULIA_NUM_THREADS" => 1)
->>>>>>> 2ed1a411
 verbose && println("Running: $cmd")
 if !success(pipeline(cmd; stdout, stderr))
     println(stderr, "\nFailed to compile $file")
